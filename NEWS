--- conflicted
+++ resolved
@@ -1,4 +1,3 @@
-<<<<<<< HEAD
 0.19.0 (unstable)
  * Refactor API to be able to handle managed modules
  * Deprecate much of old p11-kit API
@@ -9,12 +8,11 @@
  * Add log-calls option
  * Mark p11_kit_message() as a stable function
  * Use our own unit testing framework
-=======
+
 0.18.3 (stable)
  * Fix reinitialization of trust module [#65401]
  * Fix crash in trust module C_Initialize
  * Mac OS fixes [#57714]
->>>>>>> 49e344cf
 
 0.18.2 (stable)
  * Build fixes [#64378 ...]
